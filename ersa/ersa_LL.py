--- conflicted
+++ resolved
@@ -198,14 +198,7 @@
 
     reject = LL_ratio_test(null_LL, max_alt[2])
 
-<<<<<<< HEAD
-    #estimate range for d
-    lower_d, upper_d = likelihood_ratio_CI(alts, null_LL)
-
-    return null_LL, max_alt[2], max_alt[0], reject, lower_d, upper_d
-=======
     return null_LL, max_alt[2], max_alt[0] - 1, reject  # subtract one from d based on a = 2
->>>>>>> 124fdd33
 
 
 def main():
